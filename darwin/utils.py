import json
from pathlib import Path
from typing import TYPE_CHECKING, List, Optional, Union

import numpy as np
<<<<<<< HEAD
=======
from tqdm import tqdm
>>>>>>> edc910d0
from upolygon import draw_polygon

import darwin.datatypes as dt
from darwin.config import Config

SUPPORTED_IMAGE_EXTENSIONS = [".png", ".jpeg", ".jpg", ".jfif", ".tif", ".bmp"]
SUPPORTED_VIDEO_EXTENSIONS = [".bpm", ".mov", ".mp4"]
SUPPORTED_EXTENSIONS = SUPPORTED_IMAGE_EXTENSIONS + SUPPORTED_VIDEO_EXTENSIONS


def is_extension_allowed(extension):
    return extension.lower() in SUPPORTED_EXTENSIONS


def is_image_extension_allowed(extension):
    return extension.lower() in SUPPORTED_IMAGE_EXTENSIONS


def is_video_extension_allowed(extension):
    return extension.lower() in SUPPORTED_VIDEO_EXTENSIONS


if TYPE_CHECKING:
    from darwin.client import Client


def urljoin(*parts: str) -> str:
    """Take as input an unpacked list of strings and joins them to form an URL"""
    return "/".join(part.strip("/") for part in parts)


def is_project_dir(project_path: Path) -> bool:
    """Verifies if the directory is a project from Darwin by inspecting its sturcture

    Parameters
    ----------
    project_path : Path
        Directory to examine

    Returns
    -------
    bool
        Is the directory a project from Darwin?
    """
    return (project_path / "releases").exists() and (project_path / "images").exists()


def is_deprecated_project_dir(project_path: Path) -> bool:
    """Verifies if the directory is a project from Darwin that uses a deprecated local structure

    Parameters
    ----------
    project_path : Path
        Directory to examine

    Returns
    -------
    bool
        Is the directory a project from Darwin?
    """
    return (project_path / "annotations").exists() and (project_path / "images").exists()


def get_progress_bar(array: List, description: str = "Progress", total: int = None, color: str = None):
    """Creates a progress bar

    Parameters
    ----------
    array : List
        A sequence you wish to iterate over
    description : str
        Description of task show next to progress bar. Default is "Progress"
    total : int
        Total number of steps. Default is len(array)
    color : str
        Color of the description

    Returns
    -------
        Progress bar
    """
    try:
        from rich.progress import track
        if color:
            description = f"[{color}]{description}"
        pbar = track(array, description=description, total=total)
    except ImportError:
        from tqdm import tqdm
        pbar = tqdm(array, desc=description, refresh=True, total=total)
    return pbar


def prompt(msg: str, default: Optional[str] = None) -> str:
    """Prompt the user on a CLI to input a message

    Parameters
    ----------
    msg : str
        Message to print
    default : str
        Default values which is put between [] when the user is prompted

    Returns
    -------
    str
    The input from the user or the default value provided as parameter if user does not provide one
    """
    if default:
        msg = f"{msg} [{default}]: "
    else:
        msg = f"{msg}: "
    result = input(msg)
    if not result and default:
        return default
    return result


def find_files(
    files: List[Union[str, Path]] = [], recursive: bool = True, files_to_exclude: List[Union[str, Path]] = []
) -> List[Path]:
    """Retrieve a list of all files belonging to supported extensions. The exploration can be made
    recursive and a list of files can be excluded if desired.

    Parameters
    ----------
    files: List[Union[str, Path]]
        List of files that will be filtered with the supported file extensions and returned
    recursive : bool
        Flag for recursive search
    files_to_exclude : List[Union[str, Path]]
        List of files to exclude from the search

    Returns
    -------
    list[Path]
    List of all files belonging to supported extensions. Can't return None.
    """

    # Init the return value
    found_files = []
    pattern = "**/*" if recursive else "*"

    for path in map(Path, files):
        if path.is_dir():
            found_files.extend([f for f in path.glob(pattern) if is_extension_allowed(f.suffix)])
        elif is_extension_allowed(path.suffix):
            found_files.append(path)

    # Filter the list and return it
    files_to_exclude = set(files_to_exclude)
    return [f for f in found_files if f.name not in files_to_exclude and str(f) not in files_to_exclude]


def secure_continue_request() -> bool:
    """Asks for explicit approval from the user. Empty string not accepted"""
    return input("Do you want to continue? [y/N] ") in ["Y", "y"]


def persist_client_configuration(
    client: "Client", default_team: Optional[str] = None, config_path: Optional[Path] = None
) -> Config:
    """Authenticate user against the server and creates a configuration file for it

    Parameters
    ----------
    client : Client
        Client to take the configurations from
    config_path : Path
        Optional path to specify where to save the configuration file

    Returns
    -------
    Config
    A configuration object to handle YAML files
    """
    if not config_path:
        config_path = Path.home() / ".darwin" / "config.yaml"
        config_path.parent.mkdir(exist_ok=True)

    team_config = client.config.get_default_team()
    config = Config(config_path)
    config.set_team(team=team_config["slug"], api_key=team_config["api_key"], datasets_dir=team_config["datasets_dir"])
    config.set_global(api_endpoint=client.url, base_url=client.base_url, default_team=default_team)

    return config


def parse_darwin_json(path: Path, count: int):
    with path.open() as f:
        data = json.load(f)
        if not data["annotations"]:
            return None
        annotations = list(filter(None, map(parse_darwin_annotation, data["annotations"])))
        annotation_classes = set([annotation.annotation_class for annotation in annotations])

        return dt.AnnotationFile(
            path,
            data["image"]["original_filename"],
            annotation_classes,
            annotations,
            data["image"]["width"],
            data["image"]["height"],
            data["image"]["url"],
            data["image"].get("workview_url"),
            data["image"].get("seq", count),
        )


def parse_darwin_annotation(annotation: dict):
    name = annotation["name"]
    main_annotation = None
    if "polygon" in annotation:
        main_annotation = dt.make_polygon(name, annotation["polygon"]["path"])
    elif "complex_polygon" in annotation:
        main_annotation = dt.make_complex_polygon(name, annotation["complex_polygon"]["path"])
    elif "bounding_box" in annotation:
        bounding_box = annotation["bounding_box"]
        main_annotation = dt.make_bounding_box(
            name, bounding_box["x"], bounding_box["y"], bounding_box["w"], bounding_box["h"]
        )
    elif "tag" in annotation:
        main_annotation = dt.make_tag(name)
    elif "line" in annotation:
        main_annotation = dt.make_line(name, annotation["line"]["path"])
    elif "keypoint" in annotation:
        main_annotation = dt.make_keypoint(name, annotation["keypoint"]["x"], annotation["keypoint"]["y"])

    if not main_annotation:
        print(f"[WARNING] Unsupported annotation type: '{annotation.keys()}'")
        return None

    if "instance_id" in annotation:
        main_annotation.subs.append(dt.make_instance_id(annotation["instance_id"]["value"]))
    if "attributes" in annotation:
        main_annotation.subs.append(dt.make_attributes(annotation["attributes"]))
    if "text" in annotation:
        main_annotation.subs.append(dt.make_text(annotation["text"]["text"]))

    return main_annotation


def ispolygon(annotation):
    return annotation.annotation_type in ["polygon", "complex_polygon"]


def convert_polygons_to_sequences(polygons: List, height: Optional[int] = None, width: Optional[int] = None) -> List:
    """
    Converts a list of polygons, encoded as a list of dictionaries of into a list of nd.arrays
    of coordinates.

    Parameters
    ----------
    polygons: list
        List of coordinates in the format [{x: x1, y:y1}, ..., {x: xn, y:yn}] or a list of them
        as  [[{x: x1, y:y1}, ..., {x: xn, y:yn}], ..., [{x: x1, y:y1}, ..., {x: xn, y:yn}]].
    height: int
        Maximum height for a polygon coordinate
    width: int
        Maximum width for a polygon coordinate

    Returns
    -------
    sequences: list[ndarray[float]]
        List of arrays of coordinates in the format [[x1, y1, x2, y2, ..., xn, yn], ...,
        [x1, y1, x2, y2, ..., xn, yn]]
    """
    if not polygons:
        raise ValueError("No polygons provided")
    # If there is a single polygon composing the instance then this is
    # transformed to polygons = [[{x: x1, y:y1}, ..., {x: xn, y:yn}]]
    if isinstance(polygons[0], dict):
        polygons = [polygons]

    if not isinstance(polygons[0], list) or not isinstance(polygons[0][0], dict):
        raise ValueError("Unknown input format")

    sequences = []
    for polygon in polygons:
        path = []
        for point in polygon:
            # Clip coordinates to the image size
            x = max(min(point["x"], width - 1) if width else point["x"], 0)
            y = max(min(point["y"], height - 1) if height else point["y"], 0)
            path.append(round(x))
            path.append(round(y))
        sequences.append(path)
    return sequences


def convert_polygons_to_mask(polygons: List, height: int, width: int, value: Optional[int] = 1) -> np.ndarray:
    """
    Converts a list of polygons, encoded as a list of dictionaries into an nd.array mask

    Parameters
    ----------
    polygons: list
        List of coordinates in the format [{x: x1, y:y1}, ..., {x: xn, y:yn}] or a list of them
        as  [[{x: x1, y:y1}, ..., {x: xn, y:yn}], ..., [{x: x1, y:y1}, ..., {x: xn, y:yn}]].

    Returns
    -------
    mask: ndarray[float]
        ndarray mask of the polygon(s)
    """
    sequence = convert_polygons_to_sequences(polygons, height=height, width=width)
    mask = np.zeros((height, width)).astype(np.uint8)
    draw_polygon(mask, sequence, value)
    return mask<|MERGE_RESOLUTION|>--- conflicted
+++ resolved
@@ -3,10 +3,6 @@
 from typing import TYPE_CHECKING, List, Optional, Union
 
 import numpy as np
-<<<<<<< HEAD
-=======
-from tqdm import tqdm
->>>>>>> edc910d0
 from upolygon import draw_polygon
 
 import darwin.datatypes as dt
