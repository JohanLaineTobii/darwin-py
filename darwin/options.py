import argparse
import sys

import argcomplete


class Options(object):
    def __init__(self):

        self.parser = argparse.ArgumentParser(
            description="Commandline tool to create/upload/download datasets on darwin."
        )

        subparsers = self.parser.add_subparsers(dest="command")
        subparsers.add_parser("help", help="Show this help message and exit.")

        # AUTHENTICATE
        subparsers.add_parser("authenticate", help="Authenticate the user. ")

        # SELECT TEAM
        parser_create = subparsers.add_parser("team", help="List or pick teams. ")
        parser_create.add_argument("team_name", nargs="?", type=str, help="Team name to use. ")
        parser_create.add_argument(
            "-c", "--current", action="store_true", required=False, help="Shows only the current team. ",
        )

        parser_convert = subparsers.add_parser("convert", help="Converts darwin json to other annotation formats.")
        parser_convert.add_argument("format", type=str, help="Annotation import to convert to")

        parser_convert.add_argument("files", type=str, nargs="+", help="Annotation files (or folders) to convert")

        parser_convert.add_argument("output_dir", type=str, help="Where to store output files")

        # DATASET
        dataset = subparsers.add_parser(
            "dataset", help="Dataset related functions", description="Arguments to interact with datasets",
        )
        dataset_action = dataset.add_subparsers(dest="action")

        # Remote
        parser_remote = dataset_action.add_parser("remote", help="List remote datasets")
        parser_remote.add_argument("-t", "--team", help="Specify team")
        parser_remote.add_argument("-a", "--all", action="store_true", help="List datasets for all teams")

        # Local
        parser_local = dataset_action.add_parser("local", help="List downloaded datasets")
        parser_local.add_argument("-t", "--team", help="Specify team")

        # Create
        parser_create = dataset_action.add_parser("create", help="Creates a new dataset on darwin")
        parser_create.add_argument("dataset_name", type=str, help="Dataset name")
        parser_create.add_argument("-t", "--team", help="Specify team")

        # Path
        parser_path = dataset_action.add_parser("path", help="Print local path to dataset")
        parser_path.add_argument("dataset", type=str, help="Dataset name")

        # Url
        parser_url = dataset_action.add_parser("url", help="Print url to dataset on darwin")
        parser_url.add_argument("dataset", type=str, help="Dataset name")

        # Push
        parser_push = dataset_action.add_parser("push", help="Upload data to an existing (remote) dataset.")
        parser_push.add_argument(
            "dataset",
            type=str,
            help="[Remote] Dataset name: to list all the existing dataset, run 'darwin dataset remote'. ",
        )
        parser_push.add_argument("files", type=str, nargs="+", help="Files to upload")
        parser_push.add_argument(
            "-e",
            "--exclude",
            type=str,
            nargs="+",
            default="",
            help="Excludes the files with the specified extension/s if a data folder is provided as data path. ",
        )
        parser_push.add_argument(
            "-f", "--fps", type=int, default="1", help="Frames per second for video split (recommended: 1).",
        )

        # Remove
        parser_remove = dataset_action.add_parser("remove", help="Remove a remote or remote and local dataset.")
        parser_remove.add_argument("dataset", type=str, help="Remote dataset name to delete.")

        # Report
        parser_report = dataset_action.add_parser("report", help="Report about the annotators ")
        parser_report.add_argument("dataset", type=str, help="Remote dataset name to report on.")
        parser_report.add_argument(
            "-g", "--granularity", choices=["day", "week", "month", "total"], help="Granularity of the report",
        )

        # Export
        parser_export = dataset_action.add_parser("export", help="Export a version of a dataset.")
        parser_export.add_argument("dataset", type=str, help="Remote dataset name to export.")
        parser_export.add_argument("name", type=str, help="Name with with the version gets tagged.")
        parser_export.add_argument("annotation_class", type=str, nargs="?", help="List of class filters")

        # Releases
        parser_dataset_version = dataset_action.add_parser("releases", help="Available version of a dataset.")
        parser_dataset_version.add_argument("dataset", type=str, help="Remote dataset name to list.")

        # Pull
        parser_pull = dataset_action.add_parser("pull", help="Download a version of a dataset.")
        parser_pull.add_argument("dataset", type=str, help="Remote dataset name to download.")

        # Import
        parser_import = dataset_action.add_parser("import", help="Import data to an existing (remote) dataset.")
        parser_import.add_argument(
            "dataset",
            type=str,
            help="[Remote] Dataset name: to list all the existing dataset, run 'darwin dataset remote'. ",
        )
        parser_import.add_argument("format", type=str, help="Annotation import to import")

        parser_import.add_argument("files", type=str, nargs="+", help="Annotation files (or folders) to import")

        # Convet
        parser_convert = dataset_action.add_parser("convert", help="Converts darwin json to other annotation formats.")
        parser_convert.add_argument(
            "dataset",
            type=str,
            help="[Remote] Dataset name: to list all the existing dataset, run 'darwin dataset remote'. ",
        )
        parser_convert.add_argument("format", type=str, help="Annotation import to convert to")

        parser_convert.add_argument(
            "-o", "--output_dir", type=str, help="Where to store output files"
        )

        # Migrate
        parser_migrate = dataset_action.add_parser(
            "migrate", help="Migrate a local dataset to the latest version."
        )
        parser_migrate.add_argument("dataset", type=str, help="Local dataset name to migrate.")

        # Split
        parser_split = dataset_action.add_parser(
            "split", help="Splits a local dataset following random and stratified split types."
        )
        parser_split.add_argument("dataset", type=str, help="Local dataset name to split.")
<<<<<<< HEAD
        parser_split.add_argument(
            "-v", "--val-percentage", type=float, required=True, help="Validation percentage."
        )
        parser_split.add_argument(
            "-t",
            "--test-percentage",
            type=float,
            required=False,
            default=0,
            help="Test percentage.",
        )
        parser_split.add_argument(
            "-s", "--seed", type=int, required=False, default=0, help="Split seed."
        )
=======
        parser_split.add_argument("-v", "--val-percentage", type=float, required=True, help="Validation percentage.")
        parser_split.add_argument(
            "-t", "--test-percentage", type=float, required=False, default=0, help="Test percentage.",
        )
        parser_split.add_argument("-s", "--seed", type=int, required=False, default=0, help="Split seed.")
>>>>>>> 0534c441

        # Help
        dataset_action.add_parser("help", help="Show this help message and exit.")

        # VERSION
        subparsers.add_parser("version", help="Check current version of the repository. ")

        argcomplete.autocomplete(self.parser)

    def parse_args(self):
        args = self.parser.parse_args()
        if not args.command:
            self.parser.print_help()
            sys.exit()
        return args, self.parser<|MERGE_RESOLUTION|>--- conflicted
+++ resolved
@@ -139,28 +139,11 @@
             "split", help="Splits a local dataset following random and stratified split types."
         )
         parser_split.add_argument("dataset", type=str, help="Local dataset name to split.")
-<<<<<<< HEAD
-        parser_split.add_argument(
-            "-v", "--val-percentage", type=float, required=True, help="Validation percentage."
-        )
-        parser_split.add_argument(
-            "-t",
-            "--test-percentage",
-            type=float,
-            required=False,
-            default=0,
-            help="Test percentage.",
-        )
-        parser_split.add_argument(
-            "-s", "--seed", type=int, required=False, default=0, help="Split seed."
-        )
-=======
         parser_split.add_argument("-v", "--val-percentage", type=float, required=True, help="Validation percentage.")
         parser_split.add_argument(
             "-t", "--test-percentage", type=float, required=False, default=0, help="Test percentage.",
         )
         parser_split.add_argument("-s", "--seed", type=int, required=False, default=0, help="Split seed.")
->>>>>>> 0534c441
 
         # Help
         dataset_action.add_parser("help", help="Show this help message and exit.")
