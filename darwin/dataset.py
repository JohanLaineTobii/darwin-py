import datetime
import io
import json
import shutil
import zipfile
from pathlib import Path
from typing import TYPE_CHECKING, Any, Dict, List, Optional

import requests

from darwin.exceptions import UnsupportedFileType
from darwin.utils import urljoin

if TYPE_CHECKING:
    from darwin.client import Client

SUPPORTED_IMAGE_EXTENSIONS = [".png", ".jpeg", ".jpg"]
SUPPORTED_VIDEO_EXTENSIONS = [".bpm", ".mov", ".mp4"]


class LocalDataset:
    def __init__(self, project_path: Path, client: "Client"):
        self.project_path = project_path
        self.name = project_path.name
        self.slug = project_path.name
        self._client = client

    @property
    def image_count(self) -> int:
        return sum(
            1
            for p in (self.project_path / "images").glob("*")
            if p.suffix in SUPPORTED_IMAGE_EXTENSIONS
        )

    @property
    def disk_size(self) -> int:
        return sum(path.stat().st_size for path in self.project_path.glob("**"))

    @property
    def sync_date(self) -> datetime.datetime:
        timestamp = self.project_path.stat().st_mtime
        return datetime.datetime.fromtimestamp(timestamp)

    def remove(self):
        shutil.rmtree(self.project_path)


class Dataset:
    def __init__(
        self,
        name: str,
        *,
        slug: Optional[str] = None,
        dataset_id: int,
        project_id: int,
        image_count: int = 0,
        progress: int = 0,
        client: "Client",
    ):
        self.name = name
        self.slug = slug or name
        self.dataset_id = dataset_id
        self.project_id = project_id
        self.image_count = image_count
        self.progress = progress
        self._client = client

    def upload_files(self, files: List[str], fps: int = 1):
        """ A generator where each file is emitted upon upload """
        yield from self._add_files_to_dataset(files, fps=fps)

    def _add_files_to_dataset(self, filenames: List, fps: int):
        """Helper function: upload images to an existing remote dataset. """
        if not filenames:
            return

        for filenames_chunk in chunk(filenames, 100):
            images, videos = split_on_file_type(filenames_chunk)
            data = self._client.put(
                f"/datasets/{self.dataset_id}",
                {
                    "image_filenames": [Path(image).name for image in images],
                    "videos": [
                        {"fps": fps, "original_filename": Path(video).name} for video in videos
                    ],
                },
            )
            for image_file in data["image_data"]:
                metadata = upload_file_to_s3(self._client, image_file, images)
                self._client.put(f"/dataset_images/{metadata['id']}/confirm_upload", payload={})
                yield

            for video_file in data["video_data"]:
                metadata = upload_file_to_s3(self._client, video_file, videos)
                self._client.put(f"/dataset_videos/{metadata['id']}/confirm_upload", payload={})
                yield

    def pull(self, image_status: Optional[str] = None):
        """Downloads a remote project (images and annotations) in the projects directory. """
        query = f"/datasets/{self.dataset_id}/export?format=json"
        if image_status is not None:
            query += f"&image_status={image_status}"

        response = self._client.get(query, raw=True)
        zip_file = io.BytesIO(response.content)
        if zipfile.is_zipfile(zip_file):
            z = zipfile.ZipFile(zip_file)
            project_dir = Path(self._client.project_dir) / self.slug
            images_dir = project_dir / "images"
            annotations_dir = project_dir / "annotations"
            annotations_dir.mkdir(parents=True, exist_ok=True)

            z.extractall(annotations_dir)
            annotation_format = "json"
            return download_all_images_from_annotations(
                self._client._base_url, annotations_dir, images_dir, annotation_format
            )

    def local(self):
        return LocalDataset(
            project_path=Path(self._client.project_dir) / self.slug, client=self._client
        )

    @property
    def url(self):
        return urljoin(self._client._base_url, f"/datasets/{self.project_id}")

    def remove(self):
        self._client.put(f"projects/{self.project_id}/archive", payload={})


def split_on_file_type(files: List[str]):
    images = []
    videos = []
    for file_path in files:
        suffix = Path(file_path).suffix
        if suffix in SUPPORTED_IMAGE_EXTENSIONS:
            images.append(str(file_path))
        elif suffix in SUPPORTED_VIDEO_EXTENSIONS:
            videos.append(str(file_path))
        else:
            raise UnsupportedFileType(file_path)
    return images, videos


def upload_file_to_s3(
    client: "Client", file: Dict[str, Any], full_path: List[str]
) -> Dict[str, Any]:
    """Helper function: upload data to AWS S3"""
    key = file["key"]
    file_path = [path for path in full_path if Path(path).name == file["original_filename"]][0]
    image_id = file["id"]

    response = sign_upload(client, image_id, key, Path(file_path).suffix)
    signature = response["signature"]
    end_point = response["postEndpoint"]

    s3_response = upload_to_s3(signature, end_point, file_path)
    # if not str(s3_response.status_code).startswith("2"):
    #     process_response(s3_response)

    if s3_response.status_code == 400:
        print(f"Detail: Bad request when uploading to AWS S3 -- file: {file_path}")

    return {"key": key, "id": image_id}


def sign_upload(client, image_id, key, file_suffix):
    return client.post(
        f"/dataset_images/{image_id}/sign_upload?key={key}",
        payload={"contentType": f"image/{file_suffix}"},
    )


def upload_to_s3(signature, end_point, file_path=None):
    test = {}
    test["file"] = open(file_path, "rb")
    response = requests.post("http:" + end_point, data=signature, files=test)
    return response


def download_all_images_from_annotations(
<<<<<<< HEAD
    base_url: str, annotations_path: str, images_path: str, annotation_format="json"
=======
    api_url: str, annotations_path: Path, images_path: Path, annotation_format="json"
>>>>>>> b586c2f9
):
    """Helper function: downloads an image given a .json annotation path. """
    images_path.mkdir(exist_ok=True)

    if annotation_format not in ["json", "xml"]:
        print(f"Annotation format {annotation_format} not supported")
        return

    # return both the count and a generator for doing the actual downloads
    count = sum(1 for _ in annotations_path.glob(f"*.{annotation_format}"))
    generator = lambda: (
<<<<<<< HEAD
        download_image_from_annotation(
            base_url, annotation_path, images_path, annotation_format
        )
=======
        download_image_from_annotation(api_url, annotation_path, images_path, annotation_format)
>>>>>>> b586c2f9
        for annotation_path in annotations_path.glob(f"*.{annotation_format}")
    )
    return generator, count


def download_image_from_annotation(
<<<<<<< HEAD
    base_url: str, annotation_path: str, images_path: str, annotation_format: str
=======
    api_url: str, annotation_path: Path, images_path: Path, annotation_format: str
>>>>>>> b586c2f9
):
    """Helper function: downloads the all images corresponsing to a project. """
    if annotation_format == "json":
        download_image_from_json_annotation(base_url, annotation_path, images_path)
    elif annotation_format == "xml":
        print("sorry can't let you do that dave")
        # TODO: fix me
        # download_image_from_xml_annotation(annotation_path, images_path)


<<<<<<< HEAD
def download_image_from_json_annotation(
    base_url: str, annotation_path: str, images_path: str
):
=======
def download_image_from_json_annotation(api_url: str, annotation_path: Path, images_path: Path):
>>>>>>> b586c2f9
    """Helper function: downloads an image given a .json annotation path. """
    Path(images_path).mkdir(exist_ok=True)
    with open(annotation_path, "r") as file:
        parsed = json.loads(file.read())
        path = Path(images_path) / f"{annotation_path.stem}.png"
<<<<<<< HEAD
        download_image(urljoin(base_url, parsed["image"]["url"]), path)
=======
        download_image(urljoin(api_url.replace("api/", ""), parsed["image"]["url"]), path)
>>>>>>> b586c2f9


def download_image(url: str, path: Path, verbose: Optional[bool] = False):
    """Helper function: downloads one image from url. """
    if path.exists():
        return
    if verbose:
        print(f"Dowloading {path.name}")
    response = requests.get(url, stream=True)
    if response.status_code == 200:
        with open(path, "wb") as file:
            for chunk in response:
                file.write(chunk)
    else:
        print(response.status_code, response.json())
        raise FailedToDownloadImage()


class FailedToDownloadImage(Exception):
    pass


def chunk(items, size):
    """ Chunks paths in batches of size. 
    No batch has any duplicates with regards to file name.
    This is needed due to a limitation in the upload api.
    """
    current_list = []
    current_names = set()
    left_over = []
    for item in items:
        name = Path(item).name
        if name in current_names:
            left_over.append(item)
        else:
            current_list.append(item)
            current_names.add(name)
        if len(current_list) >= size:
            yield current_list
            current_list = []
            current_names = set()
    if left_over:
        yield from chunk(left_over, size)
    if current_list:
        yield current_list<|MERGE_RESOLUTION|>--- conflicted
+++ resolved
@@ -181,11 +181,7 @@
 
 
 def download_all_images_from_annotations(
-<<<<<<< HEAD
-    base_url: str, annotations_path: str, images_path: str, annotation_format="json"
-=======
-    api_url: str, annotations_path: Path, images_path: Path, annotation_format="json"
->>>>>>> b586c2f9
+    base_url: str, annotations_path: Path, images_path: Path, annotation_format="json"
 ):
     """Helper function: downloads an image given a .json annotation path. """
     images_path.mkdir(exist_ok=True)
@@ -197,24 +193,14 @@
     # return both the count and a generator for doing the actual downloads
     count = sum(1 for _ in annotations_path.glob(f"*.{annotation_format}"))
     generator = lambda: (
-<<<<<<< HEAD
-        download_image_from_annotation(
-            base_url, annotation_path, images_path, annotation_format
-        )
-=======
-        download_image_from_annotation(api_url, annotation_path, images_path, annotation_format)
->>>>>>> b586c2f9
+        download_image_from_annotation(base_url, annotation_path, images_path, annotation_format)
         for annotation_path in annotations_path.glob(f"*.{annotation_format}")
     )
     return generator, count
 
 
 def download_image_from_annotation(
-<<<<<<< HEAD
-    base_url: str, annotation_path: str, images_path: str, annotation_format: str
-=======
-    api_url: str, annotation_path: Path, images_path: Path, annotation_format: str
->>>>>>> b586c2f9
+    base_url: str, annotation_path: Path, images_path: Path, annotation_format: str
 ):
     """Helper function: downloads the all images corresponsing to a project. """
     if annotation_format == "json":
@@ -225,23 +211,13 @@
         # download_image_from_xml_annotation(annotation_path, images_path)
 
 
-<<<<<<< HEAD
-def download_image_from_json_annotation(
-    base_url: str, annotation_path: str, images_path: str
-):
-=======
-def download_image_from_json_annotation(api_url: str, annotation_path: Path, images_path: Path):
->>>>>>> b586c2f9
+def download_image_from_json_annotation(base_url: str, annotation_path: Path, images_path: Path):
     """Helper function: downloads an image given a .json annotation path. """
     Path(images_path).mkdir(exist_ok=True)
     with open(annotation_path, "r") as file:
         parsed = json.loads(file.read())
         path = Path(images_path) / f"{annotation_path.stem}.png"
-<<<<<<< HEAD
         download_image(urljoin(base_url, parsed["image"]["url"]), path)
-=======
-        download_image(urljoin(api_url.replace("api/", ""), parsed["image"]["url"]), path)
->>>>>>> b586c2f9
 
 
 def download_image(url: str, path: Path, verbose: Optional[bool] = False):
